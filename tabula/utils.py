import pickle
import pygame
import numpy as np
from PIL import Image  # Add for GIF creation
from tabula.games import boat, grid_world, geosearch  # Import environments


class Utils:
    @staticmethod
    def save_policy(policy, filename="optimal_policy.pkl"):
        """Saves the optimal policy to a file."""
        with open(filename, "wb") as f:
            pickle.dump(policy, f)
        print(f"Optimal policy saved to {filename}")

    @staticmethod
    def load_policy(filename="optimal_policy.pkl"):
        """Loads the optimal policy from a file."""
        with open(filename, "rb") as f:
            policy = pickle.load(f)
        print(f"Optimal policy loaded from {filename}")
        return policy

    @staticmethod
    def _state_to_index(env, state):
        """Converts a (row, col) tuple into a unique index for GridWorld or returns the state for discrete spaces."""
        if isinstance(state, tuple) and hasattr(env, "grid_width"):
            # GridWorld case: state is a (row, col) tuple, and env has grid_width
            return state[0] * env.grid_width + state[1]
        return state  # For environments with Discrete space like BoatEnv

    @staticmethod
    def epsilon_greedy(env, action_values, state, epsilon=0.1, is_q_values=False):
        """
        Returns an action using epsilon-greedy strategy, compatible with both policies and Q-values.
        If is_q_values is True, action_values is treated as Q-values; otherwise, as a policy.
        """
        if is_q_values:
            # Treat action_values as Q-values and construct an epsilon-greedy policy
            q_values = action_values  # Here, action_values is already the Q-values for this specific state
            action_probs = np.ones(env.action_space.n) * epsilon / env.action_space.n
            best_action = np.argmax(q_values)
            action_probs[best_action] += (1.0 - epsilon)
        else:
<<<<<<< HEAD
            # Exploitation: choose one of the top actions randomly if there is a tie
            max_value = np.max(
                policy[state_idx]
            )  # Find the maximum value in the policy
            top_actions = np.flatnonzero(
                policy[state_idx] == max_value
            )  # Indices of actions with max value
            return np.random.choice(
                top_actions
            )  # Randomly select one of the top actions
=======
            # Treat action_values as a policy and apply epsilon-greedy using state_idx
            state_idx = Utils._state_to_index(env, state)
            policy = action_values[state_idx]
            action_probs = (1 - epsilon) * policy + (epsilon / env.action_space.n)

        # Choose an action based on the adjusted probabilities
        return np.random.choice(np.arange(env.action_space.n), p=action_probs)
>>>>>>> 1ed78a06

    @staticmethod
    def draw_arrow(screen, x, y, direction, size=50, color=(0, 0, 0)):
        """Draws an arrow at the given (x, y) location, pointing in the given direction."""
        half_size = size // 2
        arrow_head_size = size * 0.6  # Adjust size of the arrowhead
        shaft_length = size * 0.35  # Length of the shaft

        # Calculate the start and end points of the shaft
        if direction == 0:  # Left
            start = (x + half_size, y)
            end = (x - shaft_length, y)
            arrow_tip = (x - half_size, y)
            arrow_head = [
                (arrow_tip[0], arrow_tip[1] - arrow_head_size // 2),
                (arrow_tip[0], arrow_tip[1] + arrow_head_size // 2),
                (arrow_tip[0] - arrow_head_size, arrow_tip[1]),
            ]
        elif direction == 1:  # Right
            start = (x - half_size, y)
            end = (x + shaft_length, y)
            arrow_tip = (x + half_size, y)
            arrow_head = [
                (arrow_tip[0], arrow_tip[1] - arrow_head_size // 2),
                (arrow_tip[0], arrow_tip[1] + arrow_head_size // 2),
                (arrow_tip[0] + arrow_head_size, arrow_tip[1]),
            ]
        elif direction == 2:  # Up
            start = (x, y + half_size)
            end = (x, y - shaft_length)
            arrow_tip = (x, y - half_size)
            arrow_head = [
                (arrow_tip[0] - arrow_head_size // 2, arrow_tip[1]),
                (arrow_tip[0] + arrow_head_size // 2, arrow_tip[1]),
                (arrow_tip[0], arrow_tip[1] - arrow_head_size),
            ]
        elif direction == 3:  # Down
            start = (x, y - half_size)
            end = (x, y + shaft_length)
            arrow_tip = (x, y + half_size)
            arrow_head = [
                (arrow_tip[0] - arrow_head_size // 2, arrow_tip[1]),
                (arrow_tip[0] + arrow_head_size // 2, arrow_tip[1]),
                (arrow_tip[0], arrow_tip[1] + arrow_head_size),
            ]

        # Draw the shaft of the arrow (line)
        pygame.draw.line(screen, color, start, end, 5)

        # Draw the arrowhead (triangle)
        pygame.draw.polygon(screen, color, arrow_head)

    @staticmethod
    def render_optimal_policy(env, policy):
        """Renders the optimal policy using arrows for BoatEnv, GridWorldEnv, and GeosearchEnv."""
        arrow_mapping = {
            0: 2,
            1: 3,
            2: 0,
            3: 1,
        }  # Mapping for directions: Left, Right, Up, Down

        # Check if the environment is GridWorldEnv or GeosearchEnv
        if isinstance(env, (grid_world.GridWorldEnv, geosearch.GeosearchEnv)):
            env.screen.fill(env.colors["white"])  # Clear the screen

            # Special handling for GeosearchEnv to render water and gold distributions
            if isinstance(env, geosearch.GeosearchEnv):
                # Define thresholds for water and gold visibility
                water_threshold = 0.01
                gold_threshold = 0.01

                # Maximum value scaling for color adjustment
                max_water_value = np.max(env.water_distribution)
                max_gold_value = np.max(env.gold_distribution)

            for i in range(env.grid_height):
                for j in range(env.grid_width):
                    # For GeosearchEnv, handle water and gold visibility
                    if isinstance(env, geosearch.GeosearchEnv):
                        water_value = env.water_distribution[i, j]
                        gold_value = env.gold_distribution[i, j]

                        # Minimum scale factor to avoid complete blackness
                        min_scale_factor = 0.4

                        if water_value > water_threshold:
                            # Darken water color based on its value (higher = darker)
                            scale_factor = max(
                                1 - (water_value / max_water_value), min_scale_factor
                            )
                            base_water_color = np.array(env.colors["water"])
                            darkened_water_color = (
                                base_water_color * scale_factor
                            ).astype(int)
                            cell_color = tuple(darkened_water_color)
                        elif gold_value > gold_threshold:
                            # Darken gold color based on its value (higher = darker)
                            scale_factor = max(
                                1 - (gold_value / max_gold_value), min_scale_factor
                            )
                            base_gold_color = np.array(env.colors["gold"])
                            darkened_gold_color = (
                                base_gold_color * scale_factor
                            ).astype(int)
                            cell_color = tuple(darkened_gold_color)
                        else:
                            # Use the pre-generated background color for each cell
                            cell_color = env.background_color_grid[i, j]
                    else:
                        # For GridWorldEnv, default to white or specific colors based on state
                        cell_color = env.colors["white"]
                        if hasattr(env, "walls") and (i, j) in env.walls:
                            cell_color = env.colors["blue"]  # Wall cells
                        if (
                            hasattr(env, "terminal_states")
                            and (i, j) in env.terminal_states
                        ):
                            cell_color = (
                                env.colors["red"]
                                if env.grid[i, j] == -50
                                else env.colors["green"]
                            )

                    # Draw the cell
                    pygame.draw.rect(
                        env.screen,
                        cell_color,
                        pygame.Rect(
                            j * env.cell_size,
                            i * env.cell_size,
                            env.cell_size,
                            env.cell_size,
                        ),
                    )
                    pygame.draw.rect(
                        env.screen,
                        env.colors["black"],
                        pygame.Rect(
                            j * env.cell_size,
                            i * env.cell_size,
                            env.cell_size,
                            env.cell_size,
                        ),
                        1,
                    )

                    # Determine if we should draw an arrow
                    draw_arrow = True
                    if isinstance(env, grid_world.GridWorldEnv):
                        # Skip arrows in wall or terminal states for GridWorldEnv
                        if (hasattr(env, "walls") and (i, j) in env.walls) or (
                            hasattr(env, "terminal_states")
                            and (i, j) in env.terminal_states
                        ):
                            draw_arrow = False

                    # Draw arrows based on the optimal policy if allowed
                    if draw_arrow:
                        state_idx = i * env.grid_width + j
                        if state_idx < len(policy):
                            optimal_action = np.argmax(policy[state_idx])
                            direction = arrow_mapping[optimal_action]
                            Utils.draw_arrow(
                                env.screen,
                                j * env.cell_size + env.cell_size // 2,
                                i * env.cell_size + env.cell_size // 2,
                                direction,
                                size=env.cell_size * 0.4,
                            )

            pygame.display.flip()

        # For BoatEnv
        elif isinstance(env, boat.BoatEnv):
            env.screen.fill((255, 255, 255))  # White background

            box_size = 150
            pygame.draw.rect(
                env.screen, (173, 216, 230), pygame.Rect(50, 25, box_size, box_size)
            )
            pygame.draw.rect(
                env.screen, (173, 216, 230), pygame.Rect(200, 25, box_size, box_size)
            )
            pygame.draw.rect(
                env.screen, (0, 0, 0), pygame.Rect(50, 25, box_size, box_size), 2
            )
            pygame.draw.rect(
                env.screen, (0, 0, 0), pygame.Rect(200, 25, box_size, box_size), 2
            )

            for state in range(env.observation_space.n):
                optimal_action = np.argmax(policy[state])

                if state == 0:
                    center_pos = (50 + box_size // 2, 25 + box_size // 2)
                    Utils.draw_arrow(
                        env.screen,
                        center_pos[0],
                        center_pos[1],
                        optimal_action,
                        size=50,
                        color=(0, 0, 0),
                    )
                elif state == 1:
                    center_pos = (200 + box_size // 2, 25 + box_size // 2)
                    Utils.draw_arrow(
                        env.screen,
                        center_pos[0],
                        center_pos[1],
                        optimal_action,
                        size=50,
                        color=(0, 0, 0),
                    )

            pygame.display.flip()

    @staticmethod
    def create_gif(frames, filename="gameplay.gif", duration=100):
        """Creates a GIF from a list of Pygame frames."""
        pil_images = [Image.fromarray(frame) for frame in frames]
        pil_images[0].save(
            filename,
            save_all=True,
            append_images=pil_images[1:],
            duration=duration,
            loop=0,
        )
        print(f"Gameplay GIF saved as {filename}")

    @staticmethod
    def run_optimal_policy(
        env,
        policy,
        episodes=2,
        max_steps=50,
        delay_ms=100,
        save_gif=False,
        gif_filename="gameplay.gif",
    ):
        """Simulate episodes following the optimal policy, render, and optionally save as GIF."""
        frames = []
        total_reward = 0  # Track total reward across all episodes

        for episode in range(episodes):
            state, info = env.reset()  # Reset environment at the start of each episode
            terminated = False
            episode_reward = 0  # Track reward for this episode
            steps = 0

            while not terminated:
                # Render the environment and capture the frame if saving GIF
                env.render()
                if save_gif:
                    frame = pygame.surfarray.array3d(
                        env.screen
                    )  # Capture the screen as a 3D array
                    frames.append(
                        np.transpose(frame, (1, 0, 2))
                    )  # Convert for Pillow compatibility

                # Introduce a delay so actions can be observed (delay in milliseconds)
                pygame.time.wait(delay_ms)

                # Take the best action according to the optimal policy
                action = np.argmax(policy[Utils._state_to_index(env, state)])

                # Step in the environment using the optimal action
                next_state, reward, terminated, _, _ = env.step(action)

                # Update the state and accumulate reward
                state = next_state
                episode_reward += reward  # Accumulate the episode's reward

                # Increment step count
                steps += 1

                # End the episode after reaching the step limit
                if steps >= max_steps:
                    terminated = True

            total_reward += episode_reward  # Add episode reward to total reward

        # Save GIF if required
        if save_gif:
            Utils.create_gif(frames, filename=gif_filename, duration=delay_ms)

        avg_reward = (
            total_reward / episodes
        )  # Calculate average reward across all episodes
        print(f"Average reward following optimal policy: {avg_reward:.2f}")
<|MERGE_RESOLUTION|>--- conflicted
+++ resolved
@@ -42,7 +42,6 @@
             best_action = np.argmax(q_values)
             action_probs[best_action] += (1.0 - epsilon)
         else:
-<<<<<<< HEAD
             # Exploitation: choose one of the top actions randomly if there is a tie
             max_value = np.max(
                 policy[state_idx]
@@ -53,15 +52,6 @@
             return np.random.choice(
                 top_actions
             )  # Randomly select one of the top actions
-=======
-            # Treat action_values as a policy and apply epsilon-greedy using state_idx
-            state_idx = Utils._state_to_index(env, state)
-            policy = action_values[state_idx]
-            action_probs = (1 - epsilon) * policy + (epsilon / env.action_space.n)
-
-        # Choose an action based on the adjusted probabilities
-        return np.random.choice(np.arange(env.action_space.n), p=action_probs)
->>>>>>> 1ed78a06
 
     @staticmethod
     def draw_arrow(screen, x, y, direction, size=50, color=(0, 0, 0)):
